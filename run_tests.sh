--- conflicted
+++ resolved
@@ -4,11 +4,8 @@
 
 cd testgres/tests
 ${PYTHON} -m unittest test_simple
-<<<<<<< HEAD
 
 cd ../..
 flake8 --ignore=W191,F401,E501,F403 .
-=======
-flake8 --ignore=W191,F401,E501,F403 .
-cd ../..
->>>>>>> e61e05ae
+
+cd ../..