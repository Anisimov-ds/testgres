#!/usr/bin/env python
# coding: utf-8

import os
import re
import subprocess
import tempfile
import testgres
import time
import unittest

import logging.config

from contextlib import contextmanager
from distutils.version import LooseVersion
from shutil import rmtree

from testgres import \
    InitNodeException, \
    StartNodeException, \
    ExecUtilException, \
    BackupException, \
    QueryException, \
    TimeoutException, \
    TestgresException

from testgres import \
    TestgresConfig, \
    configure_testgres, \
    scoped_config, \
    pop_config

from testgres import \
    NodeStatus, \
    IsolationLevel, \
    get_new_node

from testgres import \
    get_bin_path, \
    get_pg_config

from testgres import bound_ports
from testgres.utils import pg_version_ge
from testgres.enums import ProcessType


def util_exists(util):
    def good_properties(f):
        # yapf: disable
        return (os.path.exists(f) and
                os.path.isfile(f) and
                os.access(f, os.X_OK))

    # try to resolve it
    if good_properties(get_bin_path(util)):
        return True

    # check if util is in PATH
    for path in os.environ["PATH"].split(os.pathsep):
        if good_properties(os.path.join(path, util)):
            return True


@contextmanager
def removing(f):
    try:
        yield f
    finally:
        if os.path.isfile(f):
            os.remove(f)


class TestgresTests(unittest.TestCase):
    def test_node_repr(self):
        with get_new_node() as node:
            pattern = 'PostgresNode\(name=\'.+\', port=.+, base_dir=\'.+\'\)'
            self.assertIsNotNone(re.match(pattern, str(node)))

    def test_custom_init(self):
        with get_new_node() as node:
            # enable page checksums
            node.init(initdb_params=['-k']).start()

        with get_new_node() as node:
            node.init(
                allow_streaming=True,
                initdb_params=['--auth-local=reject', '--auth-host=reject'])

            hba_file = os.path.join(node.data_dir, 'pg_hba.conf')
            with open(hba_file, 'r') as conf:
                lines = conf.readlines()

                # check number of lines
                self.assertGreaterEqual(len(lines), 6)

                # there should be no trust entries at all
                self.assertFalse(any('trust' in s for s in lines))

    def test_double_init(self):
        with get_new_node().init() as node:
            # can't initialize node more than once
            with self.assertRaises(InitNodeException):
                node.init()

    def test_init_after_cleanup(self):
        with get_new_node() as node:
            node.init().start().execute('select 1')
            node.cleanup()
            node.init().start().execute('select 1')

    @unittest.skipUnless(util_exists('pg_resetwal'), 'might be missing')
    @unittest.skipUnless(pg_version_ge('9.6'), 'query works on 9.6+')
    def test_init_unique_system_id(self):
        # this function exists in PostgreSQL 9.6+
        query = 'select system_identifier from pg_control_system()'

        with scoped_config(cache_initdb=False):
            with get_new_node().init().start() as node0:
                id0 = node0.execute(query)[0]

        # yapf: disable
        with scoped_config(cache_initdb=True,
                           cached_initdb_unique=True) as config:

            self.assertTrue(config.cache_initdb)
            self.assertTrue(config.cached_initdb_unique)

            # spawn two nodes; ids must be different
            with get_new_node().init().start() as node1, \
                    get_new_node().init().start() as node2:

                id1 = node1.execute(query)[0]
                id2 = node2.execute(query)[0]

                # ids must increase
                self.assertGreater(id1, id0)
                self.assertGreater(id2, id1)

    def test_node_exit(self):
        base_dir = None

        with self.assertRaises(QueryException):
            with get_new_node().init() as node:
                base_dir = node.base_dir
                node.safe_psql('select 1')

        # we should save the DB for "debugging"
        self.assertTrue(os.path.exists(base_dir))
        rmtree(base_dir, ignore_errors=True)

        with get_new_node().init() as node:
            base_dir = node.base_dir

        # should have been removed by default
        self.assertFalse(os.path.exists(base_dir))

    def test_double_start(self):
        with get_new_node().init().start() as node:
            # can't start node more than once
            with self.assertRaises(StartNodeException):
                node.start()

    def test_uninitialized_start(self):
        with get_new_node() as node:
            # node is not initialized yet
            with self.assertRaises(StartNodeException):
                node.start()

    def test_restart(self):
        with get_new_node() as node:
            node.init().start()

            # restart, ok
            res = node.execute('select 1')
            self.assertEqual(res, [(1, )])
            node.restart()
            res = node.execute('select 2')
            self.assertEqual(res, [(2, )])

            # restart, fail
            with self.assertRaises(StartNodeException):
                node.append_conf('pg_hba.conf', 'DUMMY')
                node.restart()

    def test_reload(self):
        with get_new_node() as node:
            node.init().start()

            # change client_min_messages and save old value
            cmm_old = node.execute('show client_min_messages')
            node.append_conf('client_min_messages = DEBUG1')

            # reload config
            node.reload()

            # check new value
            cmm_new = node.execute('show client_min_messages')
            self.assertEqual('debug1', cmm_new[0][0].lower())
            self.assertNotEqual(cmm_old, cmm_new)

    def test_pg_ctl(self):
        with get_new_node() as node:
            node.init().start()

            status = node.pg_ctl(['status'])
            self.assertTrue('PID' in status)

    def test_status(self):
        self.assertTrue(NodeStatus.Running)
        self.assertFalse(NodeStatus.Stopped)
        self.assertFalse(NodeStatus.Uninitialized)

        # check statuses after each operation
        with get_new_node() as node:
            self.assertEqual(node.pid, 0)
            self.assertEqual(node.status(), NodeStatus.Uninitialized)

            node.init()

            self.assertEqual(node.pid, 0)
            self.assertEqual(node.status(), NodeStatus.Stopped)

            node.start()

            self.assertNotEqual(node.pid, 0)
            self.assertEqual(node.status(), NodeStatus.Running)

            node.stop()

            self.assertEqual(node.pid, 0)
            self.assertEqual(node.status(), NodeStatus.Stopped)

            node.cleanup()

            self.assertEqual(node.pid, 0)
            self.assertEqual(node.status(), NodeStatus.Uninitialized)

    def test_psql(self):
        with get_new_node().init().start() as node:

            # check returned values (1 arg)
            res = node.psql('select 1')
            self.assertEqual(res, (0, b'1\n', b''))

            # check returned values (2 args)
            res = node.psql('postgres', 'select 2')
            self.assertEqual(res, (0, b'2\n', b''))

            # check returned values (named)
            res = node.psql(query='select 3', dbname='postgres')
            self.assertEqual(res, (0, b'3\n', b''))

            # check returned values (1 arg)
            res = node.safe_psql('select 4')
            self.assertEqual(res, b'4\n')

            # check returned values (2 args)
            res = node.safe_psql('postgres', 'select 5')
            self.assertEqual(res, b'5\n')

            # check returned values (named)
            res = node.safe_psql(query='select 6', dbname='postgres')
            self.assertEqual(res, b'6\n')

            # check feeding input
            node.safe_psql('create table horns (w int)')
            node.safe_psql(
                'copy horns from stdin (format csv)', input=b"1\n2\n3\n\.\n")
            _sum = node.safe_psql('select sum(w) from horns')
            self.assertEqual(_sum, b'6\n')

            # check psql's default args, fails
            with self.assertRaises(QueryException):
                node.psql()

            node.stop()

            # check psql on stopped node, fails
            with self.assertRaises(QueryException):
                node.safe_psql('select 1')

    def test_transactions(self):
        with get_new_node().init().start() as node:

            with node.connect() as con:
                con.begin()
                con.execute('create table test(val int)')
                con.execute('insert into test values (1)')
                con.commit()

                con.begin()
                con.execute('insert into test values (2)')
                res = con.execute('select * from test order by val asc')
                self.assertListEqual(res, [(1, ), (2, )])
                con.rollback()

                con.begin()
                res = con.execute('select * from test')
                self.assertListEqual(res, [(1, )])
                con.rollback()

                con.begin()
                con.execute('drop table test')
                con.commit()

    def test_control_data(self):
        with get_new_node() as node:

            # node is not initialized yet
            with self.assertRaises(ExecUtilException):
                node.get_control_data()

            node.init()
            data = node.get_control_data()

            # check returned dict
            self.assertIsNotNone(data)
            self.assertTrue(any('pg_control' in s for s in data.keys()))

    def test_backup_simple(self):
        with get_new_node() as master:

            # enable streaming for backups
            master.init(allow_streaming=True)

            # node must be running
            with self.assertRaises(BackupException):
                master.backup()

            # it's time to start node
            master.start()

            # fill node with some data
            master.psql('create table test as select generate_series(1, 4) i')

            with master.backup(xlog_method='stream') as backup:
                with backup.spawn_primary().start() as slave:
                    res = slave.execute('select * from test order by i asc')
                    self.assertListEqual(res, [(1, ), (2, ), (3, ), (4, )])

    def test_backup_multiple(self):
        with get_new_node() as node:
            node.init(allow_streaming=True).start()

            with node.backup(xlog_method='fetch') as backup1, \
                    node.backup(xlog_method='fetch') as backup2:

                self.assertNotEqual(backup1.base_dir, backup2.base_dir)

            with node.backup(xlog_method='fetch') as backup:
                with backup.spawn_primary('node1', destroy=False) as node1, \
                        backup.spawn_primary('node2', destroy=False) as node2:

                    self.assertNotEqual(node1.base_dir, node2.base_dir)

    def test_backup_exhaust(self):
        with get_new_node() as node:
            node.init(allow_streaming=True).start()

            with node.backup(xlog_method='fetch') as backup:

                # exhaust backup by creating new node
                with backup.spawn_primary():
                    pass

                # now let's try to create one more node
                with self.assertRaises(BackupException):
                    backup.spawn_primary()

    def test_backup_wrong_xlog_method(self):
        with get_new_node() as node:
            node.init(allow_streaming=True).start()

            with self.assertRaises(BackupException, msg='Invalid xlog_method "wrong"'):
                node.backup(xlog_method='wrong')

    def test_replicate(self):
        with get_new_node() as node:
            node.init(allow_streaming=True).start()

            with node.replicate().start() as replica:
                res = replica.execute('select 1')
                self.assertListEqual(res, [(1, )])

                node.execute('create table test (val int)', commit=True)

                replica.catchup()

                res = node.execute('select * from test')
                self.assertListEqual(res, [])

<<<<<<< HEAD
    @unittest.skipUnless(pg_version_ge('10'), 'requires 10+')
    def test_logical_replication(self):
        with get_new_node() as node1, get_new_node() as node2:
            node1.init(allow_logical=True)
            node1.start()
            node2.init().start()

            create_table = 'create table test (a int, b int)'
            node1.safe_psql(create_table)
            node2.safe_psql(create_table)

            # create publication / create subscription
            pub = node1.publish('mypub')
            sub = node2.subscribe(pub, 'mysub')

            node1.safe_psql('insert into test values (1, 1), (2, 2)')

            # wait until changes apply on subscriber and check them
            sub.catchup()
            res = node2.execute('select * from test')
            self.assertListEqual(res, [(1, 1), (2, 2)])

            # disable and put some new data
            sub.disable()
            node1.safe_psql('insert into test values (3, 3)')

            # enable and ensure that data successfully transfered
            sub.enable()
            sub.catchup()
            res = node2.execute('select * from test')
            self.assertListEqual(res, [(1, 1), (2, 2), (3, 3)])

            # Add new tables. Since we added "all tables" to publication
            # (default behaviour of publish() method) we don't need
            # to explicitely perform pub.add_table()
            create_table = 'create table test2 (c char)'
            node1.safe_psql(create_table)
            node2.safe_psql(create_table)
            sub.refresh()

            # put new data
            node1.safe_psql('insert into test2 values (\'a\'), (\'b\')')
            sub.catchup()
            res = node2.execute('select * from test2')
            self.assertListEqual(res, [('a',), ('b',)])

            # drop subscription
            sub.close()
            pub.close()

            # create new publication and subscription for specific table
            # (ommitting copying data as it's already done)
            pub = node1.publish('newpub', tables=['test'])
            sub = node2.subscribe(pub, 'newsub', copy_data=False)

            node1.safe_psql('insert into test values (4, 4)')
            sub.catchup()
            res = node2.execute('select * from test')
            self.assertListEqual(res, [(1, 1), (2, 2), (3, 3), (4, 4)])

            # explicitely add table
            pub.add_tables(['test2'])
            node1.safe_psql('insert into test2 values (\'c\')')
            sub.catchup()
            res = node2.execute('select * from test2')
            self.assertListEqual(res, [('a',), ('b',)])
=======
    def test_replication_slots(self):
        with get_new_node() as node:
            node.init(allow_streaming=True).start()

            with node.replicate(slot='slot1').start() as replica:
                replica.execute('select 1')

                # cannot create new slot with the same name
                with self.assertRaises(TestgresException):
                    node.replicate(slot='slot1')
>>>>>>> 56ddf779

    def test_incorrect_catchup(self):
        with get_new_node() as node:
            node.init(allow_streaming=True).start()

            # node has no master, can't catch up
            with self.assertRaises(TestgresException):
                node.catchup()

    def test_dump(self):
        query_create = 'create table test as select generate_series(1, 2) as val'
        query_select = 'select * from test order by val asc'

        with get_new_node().init().start() as node1:

            node1.execute(query_create)

            # take a new dump
            with removing(node1.dump()) as dump:
                with get_new_node().init().start() as node2:
                    # restore dump
                    self.assertTrue(os.path.isfile(dump))
                    node2.restore(filename=dump)

                    res = node2.execute(query_select)
                    self.assertListEqual(res, [(1, ), (2, )])

    def test_users(self):
        with get_new_node().init().start() as node:
            node.psql('create role test_user login')
            value = node.safe_psql('select 1', username='test_user')
            self.assertEqual(value, b'1\n')

    def test_poll_query_until(self):
        with get_new_node() as node:
            node.init().start()

            get_time = 'select extract(epoch from now())'
            check_time = 'select extract(epoch from now()) - {} >= 5'

            start_time = node.execute(get_time)[0][0]
            node.poll_query_until(query=check_time.format(start_time))
            end_time = node.execute(get_time)[0][0]

            self.assertTrue(end_time - start_time >= 5)

            # check 0 columns
            with self.assertRaises(QueryException):
                node.poll_query_until(query='select from pg_class limit 1')

            # check None, fail
            with self.assertRaises(QueryException):
                node.poll_query_until(query='create table abc (val int)')

            # check None, ok
            node.poll_query_until(
                query='create table def()', expected=None)    # returns nothing

            # check 0 rows equivalent to expected=None
            node.poll_query_until(
                query='select * from pg_class where true = false', expected=None)

            # check arbitrary expected value, fail
            with self.assertRaises(TimeoutException):
                node.poll_query_until(
                    query='select 3',
                    expected=1,
                    max_attempts=3,
                    sleep_time=0.01)

            # check arbitrary expected value, ok
            node.poll_query_until(query='select 2', expected=2)

            # check timeout
            with self.assertRaises(TimeoutException):
                node.poll_query_until(
                    query='select 1 > 2', max_attempts=3, sleep_time=0.01)

            # check ProgrammingError, fail
            with self.assertRaises(testgres.ProgrammingError):
                node.poll_query_until(query='dummy1')

            # check ProgrammingError, ok
            with self.assertRaises(TimeoutException):
                node.poll_query_until(
                    query='dummy2',
                    max_attempts=3,
                    sleep_time=0.01,
                    raise_programming_error=False)

            # check 1 arg, ok
            node.poll_query_until('select true')

    def test_logging(self):
        logfile = tempfile.NamedTemporaryFile('w', delete=True)

        log_conf = {
            'version': 1,
            'handlers': {
                'file': {
                    'class': 'logging.FileHandler',
                    'filename': logfile.name,
                    'formatter': 'base_format',
                    'level': logging.DEBUG,
                },
            },
            'formatters': {
                'base_format': {
                    'format': '%(node)-5s: %(message)s',
                },
            },
            'root': {
                'handlers': ('file', ),
                'level': 'DEBUG',
            },
        }

        logging.config.dictConfig(log_conf)

        with scoped_config(use_python_logging=True):
            node_name = 'master'

            with get_new_node(name=node_name) as master:
                master.init().start()

                # execute a dummy query a few times
                for i in range(20):
                    master.execute('select 1')
                    time.sleep(0.01)

                # let logging worker do the job
                time.sleep(0.1)

                # check that master's port is found
                with open(logfile.name, 'r') as log:
                    lines = log.readlines()
                    self.assertTrue(any(node_name in s for s in lines))

                # test logger after stop/start/restart
                master.stop()
                master.start()
                master.restart()
                self.assertTrue(master._logger.is_alive())

    @unittest.skipUnless(util_exists('pgbench'), 'might be missing')
    def test_pgbench(self):
        with get_new_node().init().start() as node:

            # initialize pgbench DB and run benchmarks
            node.pgbench_init(
                scale=2, foreign_keys=True, options=['-q']).pgbench_run(time=2)

            # run TPC-B benchmark
            proc = node.pgbench(
                stdout=subprocess.PIPE,
                stderr=subprocess.STDOUT,
                options=['-T3'])

            out, _ = proc.communicate()
            out = out.decode('utf-8')

            self.assertTrue('tps' in out)

    def test_pg_config(self):
        # check same instances
        a = get_pg_config()
        b = get_pg_config()
        self.assertEqual(id(a), id(b))

        # save right before config change
        c1 = get_pg_config()

        # modify setting for this scope
        with scoped_config(cache_pg_config=False) as config:

            # sanity check for value
            self.assertFalse(config.cache_pg_config)

            # save right after config change
            c2 = get_pg_config()

            # check different instances after config change
            self.assertNotEqual(id(c1), id(c2))

            # check different instances
            a = get_pg_config()
            b = get_pg_config()
            self.assertNotEqual(id(a), id(b))

    def test_config_stack(self):
        # no such option
        with self.assertRaises(TypeError):
            configure_testgres(dummy=True)

        # we have only 1 config in stack
        with self.assertRaises(IndexError):
            pop_config()

        d0 = TestgresConfig.cached_initdb_dir
        d1 = 'dummy_abc'
        d2 = 'dummy_def'

        with scoped_config(cached_initdb_dir=d1) as c1:
            self.assertEqual(c1.cached_initdb_dir, d1)

            with scoped_config(cached_initdb_dir=d2) as c2:

                stack_size = len(testgres.config.config_stack)

                # try to break a stack
                with self.assertRaises(TypeError):
                    with scoped_config(dummy=True):
                        pass

                self.assertEqual(c2.cached_initdb_dir, d2)
                self.assertEqual(len(testgres.config.config_stack), stack_size)

            self.assertEqual(c1.cached_initdb_dir, d1)

        self.assertEqual(TestgresConfig.cached_initdb_dir, d0)

    def test_unix_sockets(self):
        with get_new_node() as node:
            node.init(unix_sockets=False, allow_streaming=True)
            node.start()

            node.execute('select 1')
            node.safe_psql('select 1')

            with node.replicate().start() as r:
                r.execute('select 1')
                r.safe_psql('select 1')

    def test_auto_name(self):
        with get_new_node().init(allow_streaming=True).start() as m:
            with m.replicate().start() as r:

                # check that nodes are running
                self.assertTrue(m.status())
                self.assertTrue(r.status())

                # check their names
                self.assertNotEqual(m.name, r.name)
                self.assertTrue('testgres' in m.name)
                self.assertTrue('testgres' in r.name)

    def test_file_tail(self):
        from testgres.utils import file_tail

        s1 = "the quick brown fox jumped over that lazy dog\n"
        s2 = "abc\n"
        s3 = "def\n"

        with tempfile.NamedTemporaryFile(mode='r+', delete=True) as f:
            sz = 0
            while sz < 3 * 8192:
                sz += len(s1)
                f.write(s1)
            f.write(s2)
            f.write(s3)

            f.seek(0)
            lines = file_tail(f, 3)
            self.assertEqual(lines[0], s1)
            self.assertEqual(lines[1], s2)
            self.assertEqual(lines[2], s3)

            f.seek(0)
            lines = file_tail(f, 1)
            self.assertEqual(lines[0], s3)

    def test_isolation_levels(self):
        with get_new_node().init().start() as node:
            with node.connect() as con:
                # string levels
                con.begin('Read Uncommitted').commit()
                con.begin('Read Committed').commit()
                con.begin('Repeatable Read').commit()
                con.begin('Serializable').commit()

                # enum levels
                con.begin(IsolationLevel.ReadUncommitted).commit()
                con.begin(IsolationLevel.ReadCommitted).commit()
                con.begin(IsolationLevel.RepeatableRead).commit()
                con.begin(IsolationLevel.Serializable).commit()

                # check wrong level
                with self.assertRaises(QueryException):
                    con.begin('Garbage').commit()

    def test_ports_management(self):
        # check that no ports have been bound yet
        self.assertEqual(len(bound_ports), 0)

        with get_new_node() as node:
            # check that we've just bound a port
            self.assertEqual(len(bound_ports), 1)

            # check that bound_ports contains our port
            port_1 = list(bound_ports)[0]
            port_2 = node.port
            self.assertEqual(port_1, port_2)

        # check that port has been freed successfully
        self.assertEqual(len(bound_ports), 0)

    def test_exceptions(self):
        str(StartNodeException('msg', [('file', 'lines')]))
        str(ExecUtilException('msg', 'cmd', 1, 'out'))
        str(QueryException('msg', 'query'))

    def test_version_management(self):
        a = LooseVersion('10.0')
        b = LooseVersion('10')
        c = LooseVersion('9.6.5')

        self.assertTrue(a > b)
        self.assertTrue(b > c)
        self.assertTrue(a > c)

    def test_child_pids(self):
        master_processes = [
            ProcessType.AutovacuumLauncher,
            ProcessType.BackgroundWriter,
            ProcessType.Checkpointer,
            ProcessType.StatsCollector,
            ProcessType.WalSender,
            ProcessType.WalWriter,
        ]

        if pg_version_ge('10'):
            master_processes.append(ProcessType.LogicalReplicationLauncher)

        repl_processes = [
            ProcessType.Startup,
            ProcessType.WalReceiver,
        ]

        with get_new_node().init().start() as master:

            # master node doesn't have a source walsender!
            with self.assertRaises(TestgresException):
                master.source_walsender

            with master.connect() as con:
                self.assertGreater(con.pid, 0)

            with master.replicate().start() as replica:

                # test __str__ method
                str(master.child_processes[0])

                master_pids = master.auxiliary_pids
                for ptype in master_processes:
                    self.assertIn(ptype, master_pids)

                replica_pids = replica.auxiliary_pids
                for ptype in repl_processes:
                    self.assertIn(ptype, replica_pids)

                # there should be exactly 1 source walsender for replica
                self.assertEqual(len(master_pids[ProcessType.WalSender]), 1)
                pid1 = master_pids[ProcessType.WalSender][0]
                pid2 = replica.source_walsender.pid
                self.assertEqual(pid1, pid2)

                replica.stop()

                # there should be no walsender after we've stopped replica
                with self.assertRaises(TestgresException):
                    replica.source_walsender


if __name__ == '__main__':
    if os.environ.get('ALT_CONFIG'):
        suite = unittest.TestSuite()

        # Small subset of tests for alternative configs (PG_BIN or PG_CONFIG)
        suite.addTest(TestgresTests('test_pg_config'))
        suite.addTest(TestgresTests('test_pg_ctl'))
        suite.addTest(TestgresTests('test_psql'))
        suite.addTest(TestgresTests('test_replicate'))

        print('Running tests for alternative config:')
        for t in suite:
            print(t)
        print()

        runner = unittest.TextTestRunner()
        runner.run(suite)
    else:
        unittest.main()<|MERGE_RESOLUTION|>--- conflicted
+++ resolved
@@ -389,7 +389,6 @@
                 res = node.execute('select * from test')
                 self.assertListEqual(res, [])
 
-<<<<<<< HEAD
     @unittest.skipUnless(pg_version_ge('10'), 'requires 10+')
     def test_logical_replication(self):
         with get_new_node() as node1, get_new_node() as node2:
@@ -437,8 +436,8 @@
             self.assertListEqual(res, [('a',), ('b',)])
 
             # drop subscription
-            sub.close()
-            pub.close()
+            sub.drop()
+            pub.drop()
 
             # create new publication and subscription for specific table
             # (ommitting copying data as it's already done)
@@ -456,7 +455,7 @@
             sub.catchup()
             res = node2.execute('select * from test2')
             self.assertListEqual(res, [('a',), ('b',)])
-=======
+
     def test_replication_slots(self):
         with get_new_node() as node:
             node.init(allow_streaming=True).start()
@@ -467,7 +466,6 @@
                 # cannot create new slot with the same name
                 with self.assertRaises(TestgresException):
                     node.replicate(slot='slot1')
->>>>>>> 56ddf779
 
     def test_incorrect_catchup(self):
         with get_new_node() as node:
