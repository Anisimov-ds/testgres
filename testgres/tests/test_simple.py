#!/usr/bin/env python

import unittest
import re
import six
import tempfile
import logging.config

<<<<<<< HEAD
from testgres import get_new_node, stop_all, get_config
=======
from testgres import get_new_node, stop_all, clean_all
>>>>>>> b8ca305d


class SimpleTest(unittest.TestCase):

    def teardown(self):
        clean_all()
        stop_all()

    @unittest.skip("demo")
    def test_start_stop(self):
        node = get_new_node('test')
        node.init()
        node.start()
        res = node.execute('postgres', 'select 1')
        self.assertEqual(len(res), 1)
        self.assertEqual(res[0][0], 1)
        node.stop()

    def test_backup_and_replication(self):
        node = get_new_node('test')
        replica = get_new_node('repl')

        node.init(allows_streaming=True)
        node.start()
        node.psql('postgres', 'create table abc(a int, b int)')
        node.psql('postgres', 'insert into abc values (1, 2)')
        node.backup('my_backup')

        replica.init_from_backup(node, 'my_backup', has_streaming=True)
        replica.start()
        res = replica.execute('postgres', 'select * from abc')
        self.assertEqual(len(res), 1)
        self.assertEqual(res[0], (1, 2))

        # Prepare the query which would check whether record reached replica
        # (It is slightly different for Postgres 9.6 and Postgres 10+)
        if get_config()['VERSION_NUM'] >= 1000000:
            wait_lsn = 'SELECT pg_current_wal_lsn() <= replay_lsn '           \
                'FROM pg_stat_replication WHERE application_name = \'%s\''    \
                % replica.name
        else:
            wait_lsn = 'SELECT pg_current_xlog_location() <= replay_location '\
                'FROM pg_stat_replication WHERE application_name = \'%s\''    \
                % replica.name

        # Insert into master node
        node.psql('postgres', 'insert into abc values (3, 4)')
        # Wait until data syncronizes
        node.poll_query_until('postgres', wait_lsn)
        # Check that this record was exported to replica
        res = replica.execute('postgres', 'select * from abc')
        self.assertEqual(len(res), 2)
        self.assertEqual(res[1], (3, 4))

        node.stop()
        replica.stop()

    def test_dump(self):
        node = get_new_node('test')
        node.init().start()
        node.safe_psql(
            'postgres',
            'create table abc as '
            'select g as a, g as b from generate_series(1, 10) as g'
        )
        node.psql('postgres', 'create database test')
        node.dump('postgres', 'test.sql')
        node.restore('test', 'test.sql')
        self.assertEqual(
            node.psql('postgres', 'select * from abc'),
            node.psql('test', 'select * from abc'),
        )
        node.stop()

    def test_users(self):
        node = get_new_node('master')
        node.init().start()
        node.psql('postgres', 'create role test_user login')
        value = node.safe_psql('postgres', 'select 1', username='test_user')
        self.assertEqual(value, six.b('1\n'))
        node.stop()

    def test_logging(self):
        regex = re.compile('.+?LOG:.*')
        logfile = tempfile.NamedTemporaryFile('w', delete=True)

        log_conf = {
            'version': 1,
            'handlers': {
                'file': {
                    'class': 'logging.FileHandler',
                    'filename': logfile.name,
                    'formatter': 'base_format',
                    'level': logging.DEBUG,
                },
            },
            'formatters': {
                'base_format': {
                    'format': '%(node)-5s: %(message)s',
                },
            },
            'root': {
                'handlers': ('file', ),
                'level': 'DEBUG',
            },
        }

        logging.config.dictConfig(log_conf)

        node = get_new_node('master', use_logging=True)
        node1 = get_new_node('slave1', use_logging=True)
        node2 = get_new_node('slave2', use_logging=True)

        node.init().start()
        node1.init().start()
        node2.init().start()

        with open(logfile.name, 'r') as log:
            for line in log:
                self.assertTrue(regex.match(line))

        node.stop()
        node1.stop()
        node2.stop()


if __name__ == '__main__':
    unittest.main()<|MERGE_RESOLUTION|>--- conflicted
+++ resolved
@@ -6,11 +6,7 @@
 import tempfile
 import logging.config
 
-<<<<<<< HEAD
-from testgres import get_new_node, stop_all, get_config
-=======
-from testgres import get_new_node, stop_all, clean_all
->>>>>>> b8ca305d
+from testgres import get_new_node, stop_all, get_config, clean_all
 
 
 class SimpleTest(unittest.TestCase):
