#!/usr/bin/env python

import unittest
<<<<<<< HEAD
import six
=======
import re
import six
import tempfile
import logging.config
>>>>>>> 34215915

from testgres import get_new_node, stop_all


class SimpleTest(unittest.TestCase):

    def teardown(self):
        clean_all()
        stop_all()

    @unittest.skip("demo")
    def test_start_stop(self):
        node = get_new_node('test')
        node.init()
        node.start()
        res = node.execute('postgres', 'select 1')
        self.assertEqual(len(res), 1)
        self.assertEqual(res[0][0], 1)
        node.stop()

    def test_backup_and_replication(self):
        node = get_new_node('test')
        replica = get_new_node('repl')

        node.init(allows_streaming=True)
        node.start()
        node.psql('postgres', 'create table abc(a int, b int)')
        node.psql('postgres', 'insert into abc values (1, 2)')
        node.backup('my_backup')

        replica.init_from_backup(node, 'my_backup', has_streaming=True)
        replica.start()
        res = replica.execute('postgres', 'select * from abc')
        self.assertEqual(len(res), 1)
        self.assertEqual(res[0], (1, 2))

        # Insert into master node
        node.psql('postgres', 'insert into abc values (3, 4)')
        # Wait until data syncronizes
        node.poll_query_until(
            'postgres',
            'SELECT pg_current_xlog_location() <= replay_location '
            'FROM pg_stat_replication WHERE application_name = \'%s\''
            % replica.name)
        # time.sleep(0.5)
        # Check that this record was exported to replica
        res = replica.execute('postgres', 'select * from abc')
        self.assertEqual(len(res), 2)
        self.assertEqual(res[1], (3, 4))

        node.stop()
        replica.stop()

    def test_dump(self):
        node = get_new_node('test')
        node.init().start()
        node.safe_psql(
            'postgres',
            'create table abc as '
            'select g as a, g as b from generate_series(1, 10) as g'
        )
        node.psql('postgres', 'create database test')
        node.dump('postgres', 'test.sql')
        node.restore('test', 'test.sql')
        self.assertEqual(
            node.psql('postgres', 'select * from abc'),
            node.psql('test', 'select * from abc'),
        )
        node.stop()

    def test_users(self):
        node = get_new_node('master')
        node.init().start()
        node.psql('postgres', 'create role test_user login')
        value = node.safe_psql('postgres', 'select 1', username='test_user')
        self.assertEqual(value, six.b('1\n'))
<<<<<<< HEAD
        node.stop()
=======

    def test_logging(self):
        regex = re.compile('\w+:\s{1}LOG:.*')
        logfile = tempfile.NamedTemporaryFile('w', delete=True)

        log_conf = {
            'version': 1,
            'handlers': {
                'file': {
                    'class': 'logging.FileHandler',
                    'filename': logfile.name,
                    'formatter': 'base_format',
                    'level': logging.DEBUG,
                },
            },
            'formatters': {
                'base_format': {
                    'format': '%(node)-5s: %(message)s',
                },
            },
            'root': {
                'handlers': ('file', ),
                'level': 'DEBUG',
            },
        }

        logging.config.dictConfig(log_conf)

        node = get_new_node('master', use_logging=True)
        node1 = get_new_node('slave1', use_logging=True)
        node2 = get_new_node('slave2', use_logging=True)

        node.init().start()
        node1.init().start()
        node2.init().start()

        with open(logfile.name, 'r') as log:
            for line in log:
                self.assertTrue(regex.match(line))

        node.stop()
        node1.stop()
        node2.stop()
>>>>>>> 34215915


if __name__ == '__main__':
    unittest.main()<|MERGE_RESOLUTION|>--- conflicted
+++ resolved
@@ -1,14 +1,10 @@
 #!/usr/bin/env python
 
 import unittest
-<<<<<<< HEAD
-import six
-=======
 import re
 import six
 import tempfile
 import logging.config
->>>>>>> 34215915
 
 from testgres import get_new_node, stop_all
 
@@ -85,9 +81,7 @@
         node.psql('postgres', 'create role test_user login')
         value = node.safe_psql('postgres', 'select 1', username='test_user')
         self.assertEqual(value, six.b('1\n'))
-<<<<<<< HEAD
         node.stop()
-=======
 
     def test_logging(self):
         regex = re.compile('\w+:\s{1}LOG:.*')
@@ -131,7 +125,6 @@
         node.stop()
         node1.stop()
         node2.stop()
->>>>>>> 34215915
 
 
 if __name__ == '__main__':
