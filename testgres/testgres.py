--- conflicted
+++ resolved
@@ -421,14 +421,8 @@
         """ Starts cluster """
 
         if self.use_logging:
-<<<<<<< HEAD
-            tmpfile = tempfile.NamedTemporaryFile(
-                'w', dir=self.logs_dir, delete=False)
-            logfile = tmpfile.name
-=======
             tmpfile = tempfile.NamedTemporaryFile('w', dir=self.logs_dir, delete=False)
             log_filename = tmpfile.name
->>>>>>> e61e05ae
 
             self.logger = log_watch(self.name, log_filename)
         else:
