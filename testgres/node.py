# coding: utf-8

import io
import os
import shutil
import six
import subprocess
import tempfile
import time

from enum import Enum
from six import raise_from

from .cache import cached_initdb

from .config import TestgresConfig

from .connection import \
    NodeConnection, \
    InternalError,  \
    ProgrammingError

from .consts import \
    DATA_DIR, \
    LOGS_DIR, \
    PG_CONF_FILE, \
    HBA_CONF_FILE, \
    RECOVERY_CONF_FILE, \
    PG_LOG_FILE, \
    UTILS_LOG_FILE, \
    DEFAULT_XLOG_METHOD

from .exceptions import \
    CatchUpException,   \
    ExecUtilException,  \
    QueryException,     \
    StartNodeException, \
    TimeoutException

from .logger import TestgresLogger

from .utils import \
    get_bin_path, \
    file_tail, \
    pg_version_ge, \
    reserve_port, \
    release_port, \
    default_dbname, \
    default_username, \
    generate_app_name, \
    execute_utility, \
    method_decorator, \
    positional_args_hack


class NodeStatus(Enum):
    """
    Status of a PostgresNode
    """

    Running, Stopped, Uninitialized = range(3)

    # for Python 3.x
    def __bool__(self):
        return self.value == NodeStatus.Running.value

    # for Python 2.x
    __nonzero__ = __bool__


class PostgresNode(object):
    def __init__(self, name=None, port=None, base_dir=None, use_logging=False):
        """
        Create a new node manually.

        Args:
            name: node's application name.
            port: port to accept connections.
            base_dir: path to node's data directory.
            use_logging: enable python logging.
        """

        # public
        self.host = '127.0.0.1'
        self.name = name or generate_app_name()
        self.port = port or reserve_port()
        self.base_dir = base_dir

        # private
        self._should_rm_dirs = base_dir is None
        self._should_free_port = port is None
        self._use_logging = use_logging
        self._logger = None
        self._master = None

        # create directories if needed
        self._prepare_dirs()

    def __enter__(self):
        return self

    def __exit__(self, type, value, traceback):
        # stop node if necessary
        self.cleanup()

        # free port if necessary
        self.free_port()

    @property
    def master(self):
        return self._master

    @property
    def data_dir(self):
        return os.path.join(self.base_dir, DATA_DIR)

    @property
    def logs_dir(self):
        return os.path.join(self.base_dir, LOGS_DIR)

    @property
    def utils_log_name(self):
        return os.path.join(self.logs_dir, UTILS_LOG_FILE)

    @property
    def pg_log_name(self):
        return os.path.join(self.logs_dir, PG_LOG_FILE)

    def _assign_master(self, master):
        """NOTE: this is a private method!"""

        # now this node has a master
        self._master = master

    def _create_recovery_conf(self, username):
        """NOTE: this is a private method!"""

        # fetch master of this node
        master = self.master
        assert master is not None

        # yapf: disable
        conninfo = (
            u"application_name={} "
            u"port={} "
            u"user={} "
        ).format(master.name, master.port, username)

        # host is tricky
        try:
            import ipaddress
            ipaddress.ip_address(master.host)
            conninfo += u"hostaddr={}".format(master.host)
        except ValueError:
            conninfo += u"host={}".format(master.host)

        # yapf: disable
        line = (
            "primary_conninfo='{}'\n"
            "standby_mode=on\n"
        ).format(conninfo)

        self.append_conf(RECOVERY_CONF_FILE, line)

    def _prepare_dirs(self):
        """NOTE: this is a private method!"""

        if not self.base_dir:
            self.base_dir = tempfile.mkdtemp()

        if not os.path.exists(self.base_dir):
            os.makedirs(self.base_dir)

        if not os.path.exists(self.logs_dir):
            os.makedirs(self.logs_dir)

    def _maybe_start_logger(self):
        """NOTE: this is a private method!"""

        if self._use_logging:
            # spawn new logger if it doesn't exist or stopped
            if not self._logger or not self._logger.is_alive():
                self._logger = TestgresLogger(self.name, self.pg_log_name)
                self._logger.start()

    def _maybe_stop_logger(self):
        """NOTE: this is a private method!"""

        if self._logger:
            self._logger.stop()

    def _format_verbose_error(self, message=None):
        """NOTE: this is a private method!"""

        # list of important files + N of last lines
        files = [
            (os.path.join(self.data_dir, PG_CONF_FILE), 0),
            (os.path.join(self.data_dir, HBA_CONF_FILE), 0),
            (os.path.join(self.data_dir, RECOVERY_CONF_FILE), 0),
            (self.pg_log_name, TestgresConfig.error_log_lines)
        ]

        error_text = ""

        # append message if asked to
        if message:
            error_text += message
            error_text += '\n' * 2

        for f, num_lines in files:
            # skip missing files
            if not os.path.exists(f):
                continue

            with io.open(f, "rb") as _f:
                if num_lines > 0:
                    # take last N lines of file
                    lines = b''.join(file_tail(_f, num_lines)).decode('utf-8')
                else:
                    # read whole file
                    lines = _f.read().decode('utf-8')

                # append contents
                error_text += u"{}:\n----\n{}\n".format(f, lines)

        return error_text

    def init(self,
             fsync=False,
             unix_sockets=True,
             allow_streaming=False,
             initdb_params=[]):
        """
        Perform initdb for this node.

        Args:
            fsync: should this node use fsync to keep data safe?
            unix_sockets: should we enable UNIX sockets?
            allow_streaming: should this node add a hba entry for replication?
            initdb_params: parameters for initdb (list).

        Returns:
            This instance of PostgresNode.
        """

        # create directories if needed
        self._prepare_dirs()

        # initialize this PostgreSQL node
        initdb_log = os.path.join(self.logs_dir, "initdb.log")
        cached_initdb(self.data_dir, initdb_log, initdb_params)

        # initialize default config files
        self.default_conf(fsync=fsync,
                          unix_sockets=unix_sockets,
                          allow_streaming=allow_streaming)

        return self

    def default_conf(self,
                     fsync=False,
                     unix_sockets=True,
                     allow_streaming=True,
                     log_statement='all'):
        """
        Apply default settings to this node.

        Args:
            fsync: should this node use fsync to keep data safe?
            unix_sockets: should we enable UNIX sockets?
            allow_streaming: should this node add a hba entry for replication?
            log_statement: one of ('all', 'off', 'mod', 'ddl').

        Returns:
            This instance of PostgresNode.
        """

        postgres_conf = os.path.join(self.data_dir, PG_CONF_FILE)
        hba_conf = os.path.join(self.data_dir, HBA_CONF_FILE)

        # filter lines in hba file
        with io.open(hba_conf, "r+") as conf:
            # get rid of comments and blank lines
            lines = [
                s for s in conf.readlines()
                if len(s.strip()) > 0 and not s.startswith('#')
            ]

            # write filtered lines
            conf.seek(0)
            conf.truncate()
            conf.writelines(lines)

            # replication-related settings
            if allow_streaming:
                # get auth method for host or local users
                def get_auth_method(t):
                    return next((s.split()[-1] for s in lines
                                 if s.startswith(t)), 'trust')

                # get auth methods
                auth_local = get_auth_method('local')
                auth_host = get_auth_method('host')

                # yapf: disable
                new_lines = [
                    u"local\treplication\tall\t\t\t{}\n".format(auth_local),
                    u"host\treplication\tall\t127.0.0.1/32\t{}\n".format(auth_host),
                    u"host\treplication\tall\t::1/128\t\t{}\n".format(auth_host)
                ]

                # write missing lines
                for line in new_lines:
                    if line not in lines:
                        conf.write(line)

        # overwrite config file
        with io.open(postgres_conf, "w") as conf:
            # remove old lines
            conf.truncate()

            if not fsync:
                conf.write(u"fsync = off\n")

            # yapf: disable
            conf.write(u"log_statement = {}\n"
                       u"listen_addresses = '{}'\n"
                       u"port = {}\n".format(log_statement,
                                             self.host,
                                             self.port))

            # replication-related settings
            if allow_streaming:

                # select a proper wal_level for PostgreSQL
                if pg_version_ge('9.6'):
                    wal_level = "replica"
                else:
                    wal_level = "hot_standby"

                # yapf: disable
                max_wal_senders = 10    # default in PG 10
                wal_keep_segments = 20  # for convenience
                conf.write(u"hot_standby = on\n"
                           u"max_wal_senders = {}\n"
                           u"wal_keep_segments = {}\n"
                           u"wal_level = {}\n".format(max_wal_senders,
                                                      wal_keep_segments,
                                                      wal_level))

            # disable UNIX sockets if asked to
            if not unix_sockets:
                conf.write(u"unix_socket_directories = ''\n")

        return self

    def append_conf(self, filename, string):
        """
        Append line to a config file (i.e. postgresql.conf).

        Args:
            filename: name of the config file.
            string: string to be appended to config.

        Returns:
            This instance of PostgresNode.
        """

        config_name = os.path.join(self.data_dir, filename)
        with io.open(config_name, "a") as conf:
            conf.write(u"".join([string, '\n']))

        return self

    def status(self):
        """
        Check this node's status.

        Returns:
            An instance of NodeStatus.
        """

        try:
            # yapf: disable
            _params = [
                get_bin_path("pg_ctl"),
                "-D", self.data_dir,
                "status"
            ]
            execute_utility(_params, self.utils_log_name)
            return NodeStatus.Running

        except ExecUtilException as e:
            # Node is not running
            if e.exit_code == 3:
                return NodeStatus.Stopped

            # Node has no file dir
            elif e.exit_code == 4:
                return NodeStatus.Uninitialized

    def get_pid(self):
        """
        Return postmaster's pid if node is running, else 0.
        """

        if self.status():
            with io.open(os.path.join(self.data_dir, 'postmaster.pid')) as f:
                return int(f.readline())

        # for clarity
        return 0

    def get_control_data(self):
        """
        Return contents of pg_control file.
        """

        # this one is tricky (blame PG 9.4)
        _params = [get_bin_path("pg_controldata")]
        _params += ["-D"] if pg_version_ge('9.5') else []
        _params += [self.data_dir]

        data = execute_utility(_params, self.utils_log_name)

        out_dict = {}

        for line in data.splitlines():
            key, _, value = line.partition(':')
            out_dict[key.strip()] = value.strip()

        return out_dict

    def start(self, params=[]):
        """
        Start this node using pg_ctl.

        Args:
            params: additional arguments for pg_ctl.

        Returns:
            This instance of PostgresNode.
        """

        # yapf: disable
        _params = [
            get_bin_path("pg_ctl"),
            "-D", self.data_dir,
            "-l", self.pg_log_name,
            "-w",  # wait
            "start"
        ] + params

        try:
            execute_utility(_params, self.utils_log_name)
        except ExecUtilException as e:
            msg = self._format_verbose_error('Cannot start node')
            raise_from(StartNodeException(msg), e)

        self._maybe_start_logger()

        return self

    def stop(self, params=[]):
        """
        Stop this node using pg_ctl.

        Args:
            params: additional arguments for pg_ctl.

        Returns:
            This instance of PostgresNode.
        """

        # yapf: disable
        _params = [
            get_bin_path("pg_ctl"),
            "-D", self.data_dir,
            "-w",  # wait
            "stop"
        ] + params

        execute_utility(_params, self.utils_log_name)

        self._maybe_stop_logger()

        return self

    def restart(self, params=[]):
        """
        Restart this node using pg_ctl.

        Args:
            params: additional arguments for pg_ctl.

        Returns:
            This instance of PostgresNode.
        """

        # yapf: disable
        _params = [
            get_bin_path("pg_ctl"),
            "-D", self.data_dir,
            "-l", self.pg_log_name,
            "-w",  # wait
            "restart"
        ] + params

        try:
            execute_utility(_params, self.utils_log_name)
        except ExecUtilException as e:
            msg = self._format_verbose_error('Cannot restart node')
            raise_from(StartNodeException(msg), e)

        self._maybe_start_logger()

        return self

    def reload(self, params=[]):
        """
        Reload config files using pg_ctl.

        Args:
            params: additional arguments for pg_ctl.

        Returns:
            This instance of PostgresNode.
        """

        # yapf: disable
        _params = [
            get_bin_path("pg_ctl"),
            "-D", self.data_dir,
            "-w",  # wait
            "reload"
        ] + params

        execute_utility(_params, self.utils_log_name)

    def pg_ctl(self, params):
        """
        Invoke pg_ctl with params.

        Args:
            params: arguments for pg_ctl.

        Returns:
            Stdout + stderr of pg_ctl.
        """

        # yapf: disable
        _params = [
            get_bin_path("pg_ctl"),
            "-D", self.data_dir,
            "-w"  # wait
        ] + params

        return execute_utility(_params, self.utils_log_name)

    def free_port(self):
        """
        Reclaim port owned by this node.
        """

        if self._should_free_port:
            release_port(self.port)

    def cleanup(self, max_attempts=3):
        """
        Stop node if needed and remove its data directory.

        Args:
            max_attempts: how many times should we try to stop()?

        Returns:
            This instance of PostgresNode.
        """

        attempts = 0

        # try stopping server
        while attempts < max_attempts:
            try:
                self.stop()
                break    # OK
            except ExecUtilException:
                pass     # one more time
            except Exception:
                print('cannot stop node {}'.format(self.name))

            attempts += 1

        # remove directory tree if necessary
        if self._should_rm_dirs:

            # choose directory to be removed
            if TestgresConfig.node_cleanup_full:
                rm_dir = self.base_dir    # everything
            else:
                rm_dir = self.data_dir    # just data, save logs

            shutil.rmtree(rm_dir, ignore_errors=True)

        return self

    @method_decorator(positional_args_hack(['query'], ['dbname', 'query']))
    def psql(self,
             query=None,
<<<<<<< HEAD
=======
             filename=None,
             dbname=None,
>>>>>>> 7bcb4f33
             username=None,
             filename=None,
             input=None):
        """
        Execute a query using psql.

        Args:
            query: query to be executed.
            filename: file with a query.
            dbname: database name to connect to.
            username: database user name.
            input: raw input to be passed.

        Returns:
            A tuple of (code, stdout, stderr).
        """

        # Set default arguments
        dbname = dbname or default_dbname()
        username = username or default_username()

        # yapf: disable
        psql_params = [
            get_bin_path("psql"),
            "-p", str(self.port),
            "-h", self.host,
            "-U", username,
            "-X",  # no .psqlrc
            "-A",  # unaligned output
            "-t",  # print rows only
            "-q",  # run quietly
            dbname
        ]

        # select query source
        if query:
            psql_params.extend(("-c", query))
        elif filename:
            psql_params.extend(("-f", filename))
        else:
            raise QueryException('Query or filename must be provided')

        # start psql process
        process = subprocess.Popen(
            psql_params,
            stdin=subprocess.PIPE,
            stdout=subprocess.PIPE,
            stderr=subprocess.PIPE)

        # wait until it finishes and get stdout and stderr
        out, err = process.communicate(input=input)
        return process.returncode, out, err

    @method_decorator(positional_args_hack(['dbname', 'query']))
    def safe_psql(self,
                  query,
                  dbname=None,
                  username=None,
                  input=None):
        """
        Execute a query using psql.

        Args:
            query: query to be executed.
            dbname: database name to connect to.
            username: database user name.
            input: raw input to be passed.

        Returns:
            psql's output as str.
        """

        ret, out, err = self.psql(query=query,
                                  dbname=dbname,
                                  username=username,
                                  input=input)
        if ret:
            raise QueryException((err or b'').decode('utf-8'))

        return out

<<<<<<< HEAD
    def dump(self, dbname, username=None, filename=None, formate=None):
=======
    def dump(self, filename=None, dbname=None, username=None):
>>>>>>> 7bcb4f33
        """
        Dump database into a file using pg_dump.
        NOTE: the file is not removed automatically.

        Args:
            filename: database dump taken by pg_dump.
            dbname: database name to connect to.
            username: database user name.
<<<<<<< HEAD
            filename: output file.
            formate: format argument p/c/d/t
=======
>>>>>>> 7bcb4f33

        Returns:
            Path to a file containing dump.
        """

        def tmpfile():
            fd, fname = tempfile.mkstemp()
            os.close(fd)
            return fname

        # Set default arguments
<<<<<<< HEAD
        username = username or _default_username()
        formate = formate or "p"
        f, filename = filename or tempfile.mkstemp()
        os.close(f)
=======
        dbname = dbname or default_dbname()
        username = username or default_username()
        filename = filename or tmpfile()
>>>>>>> 7bcb4f33

        # yapf: disable
        _params = [
            get_bin_path("pg_dump"),
            "-p", str(self.port),
            "-h", self.host,
            "-f", filename,
            "-U", username,
            "-d", dbname,
            "-F", formate
        ]

        execute_utility(_params, self.utils_log_name)

        return filename

    def restore(self, filename, dbname=None, username=None):
        """
        Restore database from pg_dump's file.

        Args:
<<<<<<< HEAD
            dbname: database name to connect to.
            username: database user name.
=======
>>>>>>> 7bcb4f33
            filename: database dump taken by pg_dump.
            dbname: database name to connect to.
            username: database user name.
        """

<<<<<<< HEAD
        self.psql(dbname=dbname, username=username, filename=filename)
=======
        self.psql(filename=filename, dbname=dbname, username=username)
>>>>>>> 7bcb4f33

    @method_decorator(positional_args_hack(['dbname', 'query']))
    def poll_query_until(self,
                         query,
                         dbname=None,
                         username=None,
                         max_attempts=0,
                         sleep_time=1,
                         expected=True,
                         commit=True,
                         raise_programming_error=True,
                         raise_internal_error=True):
        """
        Run a query once a second until it returs 'expected'.
        Query should return single column.

        Args:
            query: query to be executed.
            dbname: database name to connect to.
            username: database user name.
            max_attempts: how many times should we try? 0 == infinite
            sleep_time: how much should we sleep after a failure?
            expected: what should be returned to break the cycle?
            commit: should (possible) changes be committed?
            raise_programming_error: enable ProgrammingError?
            raise_internal_error: enable InternalError?
        """

        # sanity checks
        assert max_attempts >= 0
        assert sleep_time > 0

        attempts = 0
        while max_attempts == 0 or attempts < max_attempts:
            try:
                res = self.execute(
                    dbname=dbname,
                    query=query,
                    username=username,
                    commit=commit)

                if expected is None and res is None:
                    return    # done

                if res is None:
                    raise QueryException('Query returned None')

                if len(res) == 0:
                    raise QueryException('Query returned 0 rows')

                if len(res[0]) == 0:
                    raise QueryException('Query returned 0 columns')

                if res[0][0] == expected:
                    return    # done

            except ProgrammingError as e:
                if raise_programming_error:
                    raise e

            except InternalError as e:
                if raise_internal_error:
                    raise e

            time.sleep(sleep_time)
            attempts += 1

        raise TimeoutException('Query timeout')

    @method_decorator(positional_args_hack(['dbname', 'query']))
    def execute(self,
                query,
                dbname=None,
                username=None,
                password=None,
                commit=True):
        """
        Execute a query and return all rows as list.

        Args:
            query: query to be executed.
            dbname: database name to connect to.
            username: database user name.
            password: user's password.
            commit: should we commit this query?

        Returns:
            A list of tuples representing rows.
        """

        with self.connect(dbname=dbname,
                          username=username,
                          password=password) as node_con:

            res = node_con.execute(query)

            if commit:
                node_con.commit()

            return res

    def backup(self, username=None, xlog_method=DEFAULT_XLOG_METHOD):
        """
        Perform pg_basebackup.

        Args:
            username: database user name.
            xlog_method: a method for collecting the logs ('fetch' | 'stream').

        Returns:
            A smart object of type NodeBackup.
        """

        from .backup import NodeBackup
        return NodeBackup(node=self,
                          username=username,
                          xlog_method=xlog_method)

    def replicate(self,
                  name=None,
                  username=None,
                  xlog_method=DEFAULT_XLOG_METHOD,
                  use_logging=False):
        """
        Create a binary replica of this node.

        Args:
            name: replica's application name.
            username: database user name.
            xlog_method: a method for collecting the logs ('fetch' | 'stream').
            use_logging: enable python logging.
        """

        backup = self.backup(username=username, xlog_method=xlog_method)

        # transform backup into a replica
        return backup.spawn_replica(name=name,
                                    destroy=True,
                                    use_logging=use_logging)

    def catchup(self, dbname=None, username=None):
        """
        Wait until async replica catches up with its master.
        """

        if not self.master:
            raise CatchUpException("Node doesn't have a master")

        if pg_version_ge('10'):
            poll_lsn = "select pg_current_wal_lsn()::text"
            wait_lsn = "select pg_last_wal_replay_lsn() >= '{}'::pg_lsn"
        else:
            poll_lsn = "select pg_current_xlog_location()::text"
            wait_lsn = "select pg_last_xlog_replay_location() >= '{}'::pg_lsn"

        try:
            # fetch latest LSN
            lsn = self.master.execute(query=poll_lsn,
                                      dbname=dbname,
                                      username=username)[0][0]

            # wait until this LSN reaches replica
            self.poll_query_until(
                query=wait_lsn.format(lsn),
                dbname=dbname,
                username=username,
                max_attempts=0)    # infinite
        except Exception as e:
            raise_from(CatchUpException('Failed to catch up'), e)

    def pgbench(self,
                dbname=None,
                username=None,
                stdout=None,
                stderr=None,
                options=[]):
        """
        Spawn a pgbench process.

        Args:
            dbname: database name to connect to.
            username: database user name.
            stdout: stdout file to be used by Popen.
            stderr: stderr file to be used by Popen.
            options: additional options for pgbench (list).

        Returns:
            Process created by subprocess.Popen.
        """

        # Set default arguments
        dbname = dbname or default_dbname()
        username = username or default_username()

        # yapf: disable
        _params = [
            get_bin_path("pgbench"),
            "-p", str(self.port),
            "-h", self.host,
            "-U", username,
        ] + options

        # should be the last one
        _params.append(dbname)

        proc = subprocess.Popen(_params, stdout=stdout, stderr=stderr)

        return proc

    def pgbench_init(self, **kwargs):
        """
        Small wrapper for pgbench_run().
        Sets initialize=True.

        Returns:
            This instance of PostgresNode.
        """

        self.pgbench_run(initialize=True, **kwargs)

        return self

    def pgbench_run(self,
                    dbname=None,
                    username=None,
                    options=[],
                    **kwargs):
        """
        Run pgbench with some options.
        This event is logged (see self.utils_log_name).

        Args:
            dbname: database name to connect to.
            username: database user name.
            options: additional options for pgbench (list).

            **kwargs: named options for pgbench.
                Examples:
                    pgbench_run(initialize=True, scale=2)
                    pgbench_run(time=10)
                Run pgbench --help to learn more.

        Returns:
            Stdout produced by pgbench.
        """

        # Set default arguments
        dbname = dbname or default_dbname()
        username = username or default_username()

        # yapf: disable
        _params = [
            get_bin_path("pgbench"),
            "-p", str(self.port),
            "-h", self.host,
            "-U", username,
        ] + options

        for key, value in six.iteritems(kwargs):
            # rename keys for pgbench
            key = key.replace('_', '-')

            # append option
            if not isinstance(value, bool):
                _params.append('--{}={}'.format(key, value))
            else:
                assert value is True  # just in case
                _params.append('--{}'.format(key))

        # should be the last one
        _params.append(dbname)

        return execute_utility(_params, self.utils_log_name)

    def connect(self, dbname=None, username=None, password=None):
        """
        Connect to a database.

        Args:
            dbname: database name to connect to.
            username: database user name.
            password: user's password.

        Returns:
            An instance of NodeConnection.
        """

        return NodeConnection(node=self,
                              dbname=dbname,
                              username=username,
                              password=password)<|MERGE_RESOLUTION|>--- conflicted
+++ resolved
@@ -28,7 +28,8 @@
     RECOVERY_CONF_FILE, \
     PG_LOG_FILE, \
     UTILS_LOG_FILE, \
-    DEFAULT_XLOG_METHOD
+    DEFAULT_XLOG_METHOD, \
+    DEFAULT_DUMP_FORMAT
 
 from .exceptions import \
     CatchUpException,   \
@@ -606,13 +607,9 @@
     @method_decorator(positional_args_hack(['query'], ['dbname', 'query']))
     def psql(self,
              query=None,
-<<<<<<< HEAD
-=======
              filename=None,
              dbname=None,
->>>>>>> 7bcb4f33
              username=None,
-             filename=None,
              input=None):
         """
         Execute a query using psql.
@@ -692,45 +689,34 @@
 
         return out
 
-<<<<<<< HEAD
-    def dump(self, dbname, username=None, filename=None, formate=None):
-=======
-    def dump(self, filename=None, dbname=None, username=None):
->>>>>>> 7bcb4f33
+    def dump(self, filename=None, dbname=None, username=None, format=DEFAULT_DUMP_FORMAT):
         """
         Dump database into a file using pg_dump.
         NOTE: the file is not removed automatically.
 
         Args:
-            filename: database dump taken by pg_dump.
             dbname: database name to connect to.
             username: database user name.
-<<<<<<< HEAD
             filename: output file.
-            formate: format argument p/c/d/t
-=======
->>>>>>> 7bcb4f33
+            format: format argument plain/custom/directory/tar
 
         Returns:
             Path to a file containing dump.
         """
 
         def tmpfile():
-            fd, fname = tempfile.mkstemp()
-            os.close(fd)
+            if format == 'directory':
+                fname = tempfile.mkdtemp()
+            else:
+                fd, fname = tempfile.mkstemp()
+                os.close(fd)
             return fname
 
         # Set default arguments
-<<<<<<< HEAD
-        username = username or _default_username()
-        formate = formate or "p"
-        f, filename = filename or tempfile.mkstemp()
-        os.close(f)
-=======
         dbname = dbname or default_dbname()
         username = username or default_username()
         filename = filename or tmpfile()
->>>>>>> 7bcb4f33
+
 
         # yapf: disable
         _params = [
@@ -740,7 +726,7 @@
             "-f", filename,
             "-U", username,
             "-d", dbname,
-            "-F", formate
+            "-F", format
         ]
 
         execute_utility(_params, self.utils_log_name)
@@ -752,21 +738,40 @@
         Restore database from pg_dump's file.
 
         Args:
-<<<<<<< HEAD
+            filename: input file.
             dbname: database name to connect to.
             username: database user name.
-=======
->>>>>>> 7bcb4f33
-            filename: database dump taken by pg_dump.
-            dbname: database name to connect to.
-            username: database user name.
-        """
-
-<<<<<<< HEAD
-        self.psql(dbname=dbname, username=username, filename=filename)
-=======
-        self.psql(filename=filename, dbname=dbname, username=username)
->>>>>>> 7bcb4f33
+        """
+
+        # self.psql(filename=filename, dbname=dbname, username=username)
+                # yapf: disable
+        # _params = [
+        #     get_bin_path("pg_restore"),
+        #     "-p", str(self.port),
+        #     "-h", self.host,
+        #           filename,
+        #     "-U", username,
+        #     "-d", dbname
+        # ]
+
+        # Set default arguments
+        dbname = dbname or default_dbname()
+        username = username or default_username()
+
+        _params = [
+            get_bin_path("pg_restore"),
+            "-p", str(self.port),
+            "-h", self.host,
+            #       filename,
+            # "-c",
+            # "-U", username,
+            "-d", dbname,
+            filename
+        ]
+        print(_params)
+
+        execute_utility(_params, self.utils_log_name)
+
 
     @method_decorator(positional_args_hack(['dbname', 'query']))
     def poll_query_until(self,
